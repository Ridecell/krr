import asyncio
import datetime
<<<<<<< HEAD
from concurrent.futures import ThreadPoolExecutor
from typing import Optional, Type, no_type_check
=======
from typing import List, Optional, Type
>>>>>>> e3ddd925

from kubernetes.client import ApiClient
from prometheus_api_client import PrometheusApiClientException
from requests.exceptions import ConnectionError, HTTPError

from robusta_krr.core.abstract.strategies import ResourceHistoryData
from robusta_krr.core.models.config import Config
from robusta_krr.core.models.objects import K8sObjectData, PodData
from robusta_krr.core.models.result import ResourceType
<<<<<<< HEAD
from robusta_krr.utils.service_discovery import MetricsServiceDiscovery
=======
from robusta_krr.utils.service_discovery import ServiceDiscovery
>>>>>>> e3ddd925

from ..metrics import BaseMetricLoader
from ..prometheus_client import CustomPrometheusConnect
from .base_metric_service import MetricsNotFound, MetricsService


class PrometheusDiscovery(MetricsServiceDiscovery):
    def find_metrics_url(self, *, api_client: Optional[ApiClient] = None) -> Optional[str]:
        """
        Finds the Prometheus URL using selectors.
        Args:
            api_client (Optional[ApiClient]): A Kubernetes API client. Defaults to None.
        Returns:
            Optional[str]: The discovered Prometheus URL, or None if not found.
        """

        return super().find_url(
            selectors=[
                "app=kube-prometheus-stack-prometheus",
                "app=prometheus,component=server",
                "app=prometheus-server",
                "app=prometheus-operator-prometheus",
                "app=prometheus-msteams",
                "app=rancher-monitoring-prometheus",
                "app=prometheus-prometheus",
            ]
        )


class PrometheusNotFound(MetricsNotFound):
    """
    An exception raised when Prometheus is not found.
    """

    pass


class PrometheusMetricsService(MetricsService):
    """
    A class for fetching metrics from Prometheus.
    """

    def __init__(
        self,
        config: Config,
        *,
        cluster: Optional[str] = None,
        api_client: Optional[ApiClient] = None,
        service_discovery: Type[MetricsServiceDiscovery] = PrometheusDiscovery,
        executor: Optional[ThreadPoolExecutor] = None,
    ) -> None:
        super().__init__(config=config, api_client=api_client, cluster=cluster, executor=executor)

        self.info(f"Connecting to {self.name()} for {self.cluster} cluster")

        self.auth_header = self.config.prometheus_auth_header
        self.ssl_enabled = self.config.prometheus_ssl_enabled

        self.prometheus_discovery = service_discovery(config=self.config, api_client=self.api_client)

        self.url = self.config.prometheus_url
        self.url = self.url or self.prometheus_discovery.find_metrics_url()

        if not self.url:
            raise PrometheusNotFound(
                f"{self.name()} instance could not be found while scanning in {self.cluster} cluster.\n"
                "\tTry using port-forwarding and/or setting the url manually (using the -p flag.)."
            )

        self.info(f"Using {self.name()} at {self.url} for cluster {cluster or 'default'}")

        headers = {}

        if self.auth_header:
            headers = {"Authorization": self.auth_header}
        elif not self.config.inside_cluster and self.api_client is not None:
            self.api_client.update_params_for_auth(headers, {}, ["BearerToken"])

        self.prometheus = CustomPrometheusConnect(url=self.url, disable_ssl=not self.ssl_enabled, headers=headers)

    def check_connection(self):
        """
        Checks the connection to Prometheus.
        Raises:
            PrometheusNotFound: If the connection to Prometheus cannot be established.
        """
        try:
            response = self.prometheus._session.get(
                f"{self.prometheus.url}/api/v1/query",
                verify=self.prometheus.ssl_verification,
                headers=self.prometheus.headers,
                # This query should return empty results, but is correct
                params={"query": "example"},
            )
            response.raise_for_status()
        except (ConnectionError, HTTPError) as e:
            raise PrometheusNotFound(
                f"Couldn't connect to Prometheus found under {self.prometheus.url}\nCaused by {e.__class__.__name__}: {e})"
            ) from e

    async def query(self, query: str) -> dict:
        loop = asyncio.get_running_loop()
        return await loop.run_in_executor(self.executor, lambda: self.prometheus.custom_query(query=query))

    def validate_cluster_name(self):
        cluster_label = self.config.prometheus_cluster_label
        cluster_names = self.get_cluster_names()

        if len(cluster_names) <= 1:
            # there is only one cluster of metrics in this prometheus
            return

        if not cluster_label:
            raise ClusterNotSpecifiedException(
                f"No label specified, Rerun krr with the flag `-l <cluster>` where <cluster> is one of {cluster_names}"
            )
        if cluster_label not in cluster_names:
            raise ClusterNotSpecifiedException(
                f"Label {cluster_label} does not exist, Rerun krr with the flag `-l <cluster>` where <cluster> is one of {cluster_names}"
            )

<<<<<<< HEAD
    # Superclass method returns Optional[list[str]], but here we return list[str]
    # NOTE that this does not break Liskov Substitution Principle
    def get_cluster_names(self) -> list[str]:
        return self.prometheus.get_label_values(label_name=self.config.prometheus_label)
=======
    def get_cluster_names(self) -> Optional[List[str]]:
        try:
            return self.prometheus.get_label_values(label_name=self.config.prometheus_label)
        except PrometheusApiClientException:
            self.error("Labels api not present on prometheus client")
            return []
>>>>>>> e3ddd925

    async def gather_data(
        self,
        object: K8sObjectData,
        resource: ResourceType,
        period: datetime.timedelta,
        step: datetime.timedelta = datetime.timedelta(minutes=30),
    ) -> ResourceHistoryData:
        """
        ResourceHistoryData: The gathered resource history data.
        """
        self.debug(f"Gathering data for {object} and {resource}")

        MetricLoaderType = BaseMetricLoader.get_by_resource(resource, self.config.strategy)
        await self.add_historic_pods(object, period)

        metric_loader = MetricLoaderType(self.config, self.prometheus, self.executor)
        return await metric_loader.load_data(object, period, step, self.name())

    async def add_historic_pods(self, object: K8sObjectData, period: datetime.timedelta) -> None:
        """
        Finds pods that have been deleted but still have some metrics in Prometheus.
        Args:
            object (K8sObjectData): The Kubernetes object.
            period (datetime.timedelta): The time period for which to gather data.
        """

        days_literal = min(int(period.total_seconds()) // 60 // 24, 32)
        period_literal = f"{days_literal}d"
        pod_owners: list[str]
        pod_owner_kind: str
        cluster_label = self.get_prometheus_cluster_label()
        if object.kind == "Deployment":
            replicasets = await self.query(
                "kube_replicaset_owner{"
                f'owner_name="{object.name}", '
                f'owner_kind="Deployment", '
                f'namespace="{object.namespace}"'
                f"{cluster_label}"
                "}"
                f"[{period_literal}]"
            )
            pod_owners = [replicaset["metric"]["replicaset"] for replicaset in replicasets]
            pod_owner_kind = "ReplicaSet"
        else:
            pod_owners = [object.name]
            pod_owner_kind = object.kind

        owners_regex = "|".join(pod_owners)
        related_pods = await self.query(
            "kube_pod_owner{"
            f'owner_name=~"{owners_regex}", '
            f'owner_kind="{pod_owner_kind}", '
            f'namespace="{object.namespace}"'
            f"{cluster_label}"
            "}"
            f"[{period_literal}]"
        )

        current_pods = {p.name for p in object.pods}

        object.pods += [
            PodData(name=pod["metric"]["pod"], deleted=True)
            for pod in related_pods
            if pod["metric"]["pod"] not in current_pods
        ]<|MERGE_RESOLUTION|>--- conflicted
+++ resolved
@@ -1,11 +1,7 @@
 import asyncio
 import datetime
-<<<<<<< HEAD
+from typing import List, Optional, Type
 from concurrent.futures import ThreadPoolExecutor
-from typing import Optional, Type, no_type_check
-=======
-from typing import List, Optional, Type
->>>>>>> e3ddd925
 
 from kubernetes.client import ApiClient
 from prometheus_api_client import PrometheusApiClientException
@@ -15,14 +11,10 @@
 from robusta_krr.core.models.config import Config
 from robusta_krr.core.models.objects import K8sObjectData, PodData
 from robusta_krr.core.models.result import ResourceType
-<<<<<<< HEAD
 from robusta_krr.utils.service_discovery import MetricsServiceDiscovery
-=======
-from robusta_krr.utils.service_discovery import ServiceDiscovery
->>>>>>> e3ddd925
 
 from ..metrics import BaseMetricLoader
-from ..prometheus_client import CustomPrometheusConnect
+from ..prometheus_client import ClusterNotSpecifiedException, CustomPrometheusConnect
 from .base_metric_service import MetricsNotFound, MetricsService
 
 
@@ -141,19 +133,12 @@
                 f"Label {cluster_label} does not exist, Rerun krr with the flag `-l <cluster>` where <cluster> is one of {cluster_names}"
             )
 
-<<<<<<< HEAD
-    # Superclass method returns Optional[list[str]], but here we return list[str]
-    # NOTE that this does not break Liskov Substitution Principle
-    def get_cluster_names(self) -> list[str]:
-        return self.prometheus.get_label_values(label_name=self.config.prometheus_label)
-=======
     def get_cluster_names(self) -> Optional[List[str]]:
         try:
             return self.prometheus.get_label_values(label_name=self.config.prometheus_label)
         except PrometheusApiClientException:
             self.error("Labels api not present on prometheus client")
             return []
->>>>>>> e3ddd925
 
     async def gather_data(
         self,
